--- conflicted
+++ resolved
@@ -1,763 +1,739 @@
-﻿<div id="app">
-    <div id="PlayerID" class="hidden">@ViewBag.PlayerID</div>
-    <div id="CoreCarousel" class="carousel carousel-fade">
-        <div class="carousel-inner">
-            <div id="StartScreen" :class="{'carousel-item': true, active: startActive}">
-                <div class="container-fluid" style="height:100vh">
-                    <div class="row align-items-center" style="height:100vh">
-                        <div class="col text-center">
-                            <div class="row">
-                                <div class="col text-center">
-                                    <h1>Doodle Bash</h1>
-                                    <h3>Compete with your friends for the best doodle</h3>
-                                    <br /><br />
-                                </div>
-                            </div>
-                            <div class="row justify-content-center">
-                                <div class="col-lg-3">
-                                    <input class="form-control form-control-lg" v-model="playerName" type="text" placeholder="Name">
-                                    <br />
-                                </div>
-                            </div>
-                            <div class="row">
-                                <div class="col">
-                                    <button type="button" v-on:click="start" class="btn btn-lg btn-outline-secondary">START GAME</button>
-                                    <br />
-                                </div>
-                            </div>
-                        </div>
-                    </div>
-                </div>
-            </div>
-            <div id="LobbyScreen" :class="{'carousel-item': true, active: lobbyActive}">
-                <div class="container-fluid" style="height:100vh">
-                    <div class="row align-items-center">
-                        <div class="col text-center">
-                            <h1>Doodle Dash Lobby</h1>
-                        </div>
-                    </div>
-                    <div class="row align-items-center">
-                        <div class="col text-center">
-                            <h2>Waiting for players...</h2>
-                        </div>
-
-                    </div>
-                    <div class="row">
-                        <div class="col-lg-5 text-center">
-                            <div class="row align-items-center">
-                                <div class="col text-center">
-                                    <h2>Players</h2>
-                                </div>
-                            </div>
-                            <div class="row align-items-center">
-                                <div class="col text-center">
-                                    <ul class="list-group align-items-center text-center">
-                                        <li class="li-element list-group-item" id="Players" v-for="player in lobbyPlayers">
-                                            <h3 class="h3-override">{{player}}</h3>
-                                        </li>
-                                    </ul>
-<<<<<<< HEAD
-=======
-                                </div>
-                            </div>
-                        </div>
-                        <div class="col-lg-7 text-center">
-                            <div class="row align-items-center">
-                                <div class="col text-center">
-                                    <h2>Click to Vote!</h2>
->>>>>>> eb802318
-                                </div>
-                            </div>
-                            <div class="row align-items-center">
-                                <div class="col text-center border-left">
-                                    <ul class="list-group align-items-center">
-                                        <li id="Terms" v-for="term in lobbyTermsList" :key="term.term" class="li-element list-group-item d-flex justify-content-between align-items-center btn btn-outline-secondary" type="button" v-on:click="voteTerm(term.term)" :class="{disabled: showVoteButtons }">
-                                            <h3 class="h3-override">{{term.term}}</h3>
-                                            <span class="badge badge-primary badge-pill">{{term.votes}}</span>
-                                        </li>
-
-                                    </ul>
-                                </div>
-                        </div>
-<<<<<<< HEAD
-                        <div class="col-lg-7 text-center">
-                            <div class="row align-items-center">
-                                <div class="col text-center">
-                                    <h2>Click to Vote!</h2>
-                                </div>
-                            </div>
-                            <div class="row align-items-center">
-                                <div class="col text-center border-left">
-                                    <ul class="list-group align-items-center">
-                                        <li id="Terms" v-for="term in lobbyTermsList" :key="term.term" class="li-element list-group-item d-flex justify-content-between align-items-center btn btn-outline-secondary" type="button" v-on:click="voteTerm(term.term)" :class="{disabled: showVoteButtons }">
-                                            <h3 class="h3-override">{{term.term}}</h3>
-                                            <span class="badge badge-primary badge-pill">{{term.votes}}</span>
-                                        </li>
-
-                                    </ul>
-                                </div>
-                            </div>
-
-                        </div>
-=======
-
->>>>>>> eb802318
-                    </div>
-                </div>
-            </div>
-            <div id="GameScreen" :class="{'carousel-item': true, active: gameActive}">
-                <div class="container-fluid" style="height:100vh">
-                    <div class="row align-items-center" style="height:100vh">
-                        <div class="col text-center">
-                            <div class="row">
-                                <div class="col text-center">
-                                    <h1>{{gameCountDown}}</h1>
-                                    <h1>{{term}}</h1>
-                                </div>
-                            </div>
-                            <div class="row">
-                                <div class="col text-center" style="top: -30px;padding-right: 0;padding-left: 0;">
-                                    <div class="canvas-wrapper">
-                                        <canvas id="canvas"></canvas>
-                                        <div class="cursor" id="cursor"></div>
-                                        <div class="controls">
-                                            <div class="btn-row">
-                                                <button type="button"
-                                                        v-on:click="removeAllHistory"
-                                                        v-bind:class="{ disabled: !history.length }" title="Clear all">
-                                                    <i class="fas fa-trash"></i>
-                                                </button>
-                                            </div>
-
-                                            <div class="btn-row">
-                                                <button title="Pick a brush size"
-                                                        v-on:click="popups.showSize = !popups.showSize"
-                                                        v-bind:class="{ active: popups.showSize }">
-                                                    <i class="fas fa-circle"></i>
-                                                    <span class="size-icon">
-                                                        {{ size }}
-                                                    </span>
-                                                </button>
-
-                                                <div class="popup shadow-lg" v-if="popups.showSize">
-                                                    <div class="popup-title">
-                                                        Brush size
-                                                    </div>
-                                                    <label v-for="sizeItem in sizes" class="size-item">
-                                                        <input type="radio" name="size" v-model="size" v-bind:value="sizeItem">
-                                                        <span class="size"
-                                                              v-bind:style="{width: sizeItem + 'px', height: sizeItem + 'px'}"></span>
-                                                    </label>
-                                                </div>
-                                            </div>
-
-                                            <div class="btn-row">
-                                                <button title="Pick a color"
-                                                        v-on:click="popups.showColor = !popups.showColor"
-                                                        v-bind:class="{ active: popups.showColor }">
-                                                    <i class="fas fa-palette"></i>
-                                                    <span class="color-icon"
-                                                          v-bind:style="{backgroundColor: color}">
-                                                    </span>
-                                                </button>
-
-                                                <div class="popup shadow-lg" v-if="popups.showColor">
-                                                    <div class="popup-title">
-                                                        Brush color
-                                                    </div>
-                                                    <label v-for="colorItem in colors" class="color-item">
-                                                        <input type="radio"
-                                                               name="color"
-                                                               v-model="color"
-                                                               v-bind:value="colorItem">
-                                                        <span v-bind:class="'color color-' + colorItem"
-                                                              v-bind:style="{backgroundColor: colorItem}"></span>
-                                                    </label>
-                                                </div>
-                                            </div>
-                                        </div>
-                                    </div>
-                                </div>
-                            </div>
-                        </div>
-                    </div>
-                </div>
-            </div>
-            <div id="JudgementScreen" :class="{'carousel-item': true, active: judgeActive}">
-                <div class="container-fluid" style="height:100vh">
-                    <div class="row align-items-center" style="height:100vh">
-                        <div class="col text-center">
-                            <div class="row">
-                                <div class="col text-center">
-                                    <h3>Choose your Judge:</h3>
-                                    <br /><br />
-                                </div>
-                            </div>
-                            <div class="row">
-                                <div class="col-lg-3">
-                                    <button type="button" v-on:click="aiJudgement" class="btn btn-lg btn-outline-secondary">AI</button>
-                                    <br />
-                                </div>
-                            </div>
-                            <div class="row">
-                                <div class="col-lg-3">
-                                    <button type="button" v-on:click="peerJudgement" class="btn btn-lg btn-outline-secondary">Peers</button>
-                                    <br />
-                                </div>
-                            </div>
-                            <div class="row">
-                                <div class="col text-center">
-                                    Time Remaining: {{judgementCountDown}}
-                                </div>
-                            </div>
-                        </div>
-                    </div>
-                </div>
-            </div>
-            <div id="WinningScreen" :class="{'carousel-item': true, active: winActive}">
-                <div class="container-fluid" style="height:100vh">
-                    <div class="row align-items-center" style="height:100vh">
-                        <div class="col text-center">
-                            <div class="row justify-content-center mb-5">
-                                <h1 v-if="!winnerVoting && !winnerVoted">The AI Has Chosen The WINNER!</h1>
-                                <h1 v-if="winnerVoting">Click On Your Favorite Two Drawings:</h1>
-                                <h1 v-if="winnerVoted && !aiBrokeTie">A WINNER Has Been Chosen!</h1>
-                                <h1 v-if="aiBrokeTie">The AI Has Broken A Tie!</h1>
-                            </div>
-                            <div class="row justify-content-center">
-                                <div class="col text-center">
-
-                                    <div id="FinishedPlayers" class="card-deck justify-content-center">
-                                        <div class="card shadow" :class="{winner: player.Name == winner.Name, animated: player.Name == winner.Name, slow: player.Name == winner.Name, tada: player.Name == winner.Name, 'disabled': player.Name == playerName, 'bg-success': player.Votes == 2 && !winnerVoted, 'bg-warning': player.Votes == 1 && !winnerVoted}" v-for="player in finishedPlayers" v-on:click="votePlayer(player)" style="max-width: 40rem;">
-                                            <img :src="player.ImagePath" class="card-img-top">
-                                            <div class="card-body">
-                                                <h2 class="card-title">{{player.Name}}</h2>
-                                                <p class="card-text" v-if="winnerVoted">Votes: {{player.Votes}}</p>
-                                                <div class="row justify-content-center align-items-center card-text" v-if="(!winnerVoting && !winnerVoted ) || aiBrokeTie ">
-                                                    <div class="col-lg-3">
-                                                        Match:
-                                                    </div>
-                                                    <div class="col-lg-9">
-                                                        <div class="progress mb-0">
-                                                            <div class="progress-bar" role="progressbar" :style="{width: player.PercentageMatch + '%'}">
-                                                                {{player.PercentageMatch}}%
-                                                            </div>
-                                                        </div>
-                                                    </div>
-                                                </div>
-                                            </div>
-                                        </div>
-                                    </div>
-                                </div>
-                            </div>
-                            <div class="row">
-                                <div class="col text-center mt-4" v-if="winnerVoting">
-                                    <h3>Time Remaining: <strong class="h2" :class="votingCountDownStyle">{{votingCountDown}}</strong></h3>
-                                </div>
-                            </div>
-                        </div>
-                    </div>
-                </div>
-            </div>
-        </div>
-    </div>
-</div>
-
-<!--Add script to update the page and send messages.-->
-<script type="text/javascript">
-
-    var VUE;
-    var DRAW;
-
-    $(function () {
-        VUE = new Vue({
-            el: '#app',
-            data: {
-                gameConnection: $.connection.gameHub,
-                coreCarousel: $('#CoreCarousel').carousel({
-                    interval: false,
-                }),
-                playerID: $("#PlayerID").text(),
-                playerName: "",
-                term: "",
-                startActive: true,
-                lobbyActive: false,
-                gameActive: false,
-                winActive: false,
-                judgeActive: false,
-                lobbyPlayers: [],
-                lobbyTerms: [],
-                termVotes: 2,
-                judgementVotes: 1,
-                playerVotes: 2,
-                lobbyCountDown: 30,
-                gameCountDown: 30,
-                judgementCountDown: 10,
-                votingCountDown: 15,
-                finishedPlayers: [],
-                winnerVoting: false,
-                winnerVoted: false,
-                aiBrokeTie: false,
-                winner: { Name: "" },
-
-                history: [],
-                color: '#13c5f7',
-                popups: {
-                    showColor: false,
-                    showSize: false,
-                },
-                size: 12,
-                colors: [
-                    '#d4f713',
-                    '#13f7ab',
-                    '#13f3f7',
-                    '#13c5f7',
-                    '#138cf7',
-                    '#1353f7',
-                    '#2d13f7',
-                    '#7513f7',
-                    '#a713f7',
-                    '#d413f7',
-                    '#f713e0',
-                    '#f71397',
-                    '#f7135b',
-                    '#f71313',
-                    '#f76213',
-                    '#f79413',
-                    '#f7e013'],
-                sizes: [6, 12, 24, 48],
-                weights: [2, 4, 6]
-
-            },
-
-            watch: {
-                size: function () {
-                    this.popups.showSize = !this.popups.showSize;
-                },
-                color: function () {
-                    this.popups.showColor = !this.popups.showColor;
-                },
-            },
-
-            computed: {
-                lobbyTermsList: function () {
-                    var keys = Object.keys(this.lobbyTerms);
-                    var terms = [];
-
-                    keys.forEach(function (term) {
-                        terms.push(
-                            {
-                                term: term,
-                                votes: VUE.lobbyTerms[term]
-                            }
-                        )
-                    });
-
-                    //return _.orderBy(terms, 'votes', 'desc');
-                    return terms;
-                },
-                showVoteButtons: function () {
-                    return this.termVotes == 0;
-                },
-                votingCountDownStyle: function () {
-                    return {
-                        'text-danger': this.votingCountDown < 4,
-                        'text-warning': this.votingCountDown < 5
-                    }
-                }
-            },
-
-            methods: {
-                start: function () {
-                    if (this.playerName != "") {
-                        this.gameConnection.server.addPlayerToLobby(this.playerID, this.playerName);
-                        this.startActive = false;
-                        this.lobbyActive = true;
-                    }
-                    else {
-                        alert("Empty Name");
-                    }
-                },
-                voteTerm: function (term) {
-                    if (this.termVotes > 0) {
-                        this.termVotes--;
-                        this.gameConnection.server.voteTerm(this.playerID, term);
-                    }
-                },
-                startLobbyTimer: function () {
-                    if (this.lobbyCountDown > 0) {
-                        this.lobbyCountDown--;
-                        setTimeout(this.startLobbyTimer, 1000);
-                    }
-                },
-                startGameTimer: function () {
-                    if (this.gameCountDown > 0) {
-                        this.gameCountDown--;
-                        setTimeout(this.startGameTimer, 1000);
-                    }
-                },
-                startJudgementTimer: function () {
-                    if (this.judgementCountDown > 0) {
-                        this.judgementCountDown--;
-                        setTimeout(this.startJudgementTimer, 1000);
-                    }
-                },
-                startVotingTimer: function () {
-                    if (this.votingCountDown > 0) {
-                        this.votingCountDown--;
-                        setTimeout(this.startVotingTimer, 1000);
-                    }
-                },
-                removeAllHistory: () => {
-                    VUE.history = [];
-                    draw.redraw();
-                },
-                aiJudgement: function () {
-                    if (this.judgementVotes > 0) {
-                        this.judgementVotes--;
-                        this.gameConnection.server.voteAIJudgement(this.playerID);
-                    }
-                },
-                peerJudgement: function () {
-                    if (this.judgementVotes > 0) {
-                        this.judgementVotes--;
-                        this.gameConnection.server.votePeerJudgement(this.playerID);
-                    }
-                },
-                votePlayer: function (player) {
-                    if (this.playerVotes > 0 && this.winnerVoting) {
-                        player.Votes = this.playerVotes;
-                        this.playerVotes--;
-                        this.gameConnection.server.votePlayer(this.playerID, player.Name);
-                    }
-                },
-                newGame: function () {
-                    setTimeout(function () {
-                        $.confirm({
-                            title: 'Play Again',
-                            icon: 'fa fa-question',
-                            type: 'blue',
-                            content: 'How about another go?',
-                            buttons: {
-                                again: {
-                                    text: 'Play Again',
-                                    btnClass: 'btn-blue',
-                                    keys: ['enter', 'shift'],
-                                    action: function () {
-                                        VUE.resetGame();
-
-                                        VUE.gameConnection.server.addPlayerToLobby(VUE.playerID, VUE.playerName);
-                                        VUE.startActive = false;
-                                        VUE.lobbyActive = true;
-                                    }
-                                },
-                                quit: {
-                                    text: 'Quit',
-                                    btnClass: 'btn-red',
-                                    action: function () {
-                                        location.reload();
-                                    }
-                                }
-                            }
-                        });
-                    }, 5000);
-                },
-                resetGame: function () {
-                    VUE.playerName = "";
-                    VUE.term = "";
-                    VUE.startActive = true;
-                    VUE.lobbyActive = false;
-                    VUE.gameActive = false;
-                    VUE.winActive = false;
-                    VUE.judgeActive = false;
-                    VUE.lobbyPlayers = [];
-                    VUE.lobbyTerms = [];
-                    VUE.termVotes = 2;
-                    VUE.judgementVotes = 1;
-                    VUE.playerVotes = 2;
-                    VUE.lobbyCountDown = 30;
-                    VUE.gameCountDown = 30;
-                    VUE.judgementCountDown = 10;
-                    VUE.votingCountDown = 15;
-                    VUE.finishedPlayers = [];
-                    VUE.winnerVoting = false;
-                    VUE.winnerVoted = false;
-                    VUE.aiBrokeTie = false;
-                    VUE.winner = { Name: "" };
-                    VUE.history = [];
-                    VUE.color = '#13c5f7';
-                    VUE.popups = {
-                        showColor: false,
-                        showSize: false
-                    };
-                    VUE.size = 12;
-                }
-            },
-
-            mounted: function () {
-
-                this.gameConnection.client.playerAddedToLobby = function (names) {
-                    VUE.lobbyPlayers = names;
-
-                    if (names.length == 2) {
-                        VUE.startLobbyTimer();
-                    }
-                    else if (names.length == 3) {
-                        VUE.lobbyCountDown = 30;
-                    }
-                    else if (names.length == 4) {
-                        VUE.lobbyCountDown = 10;
-                    }
-                }
-
-                this.gameConnection.client.startGame = function (term) {
-
-                    VUE.term = term;
-
-                    VUE.lobbyActive = false;
-                    VUE.gameActive = true;
-
-                    VUE.startGameTimer();
-                }
-
-                this.gameConnection.client.endGame = function () {
-
-                    $.ajax({
-                        type: "POST",
-                        url: "Home/SetImage",
-                        data: JSON.stringify({
-                            Image: DRAW.c.toDataURL('image/png').replace(/^data:image\/(png|jpeg);base64,/, ''),
-                            PlayerID: VUE.playerID
-                        }),
-                        contentType: "application/json; charset=utf-8",
-                        dataType: "json"
-                    });
-                }
-
-                this.gameConnection.client.chooseJudgement = function () {
-                    VUE.gameActive = false;
-                    VUE.judgeActive = true;
-                    VUE.startJudgementTimer();
-                }
-
-                this.gameConnection.client.voteOnWinner = function (players) {
-                    VUE.finishedPlayers = players;
-                    VUE.judgeActive = false;
-                    VUE.winActive = true;
-                    VUE.winnerVoting = true;
-                    VUE.startVotingTimer();
-                }
-
-                this.gameConnection.client.displayWinner = function (winner, players) {
-                    VUE.winner = winner;
-                    VUE.finishedPlayers = players;
-                    VUE.winnerVoting = false;
-                    VUE.winnerVoted = true;
-
-                    VUE.newGame();
-                }
-
-                this.gameConnection.client.displayAIWinner = function (winner, players) {
-                    VUE.finishedPlayers = players;
-                    VUE.winner = winner;
-                    VUE.gameActive = false;
-                    VUE.judgeActive = false;
-                    VUE.winActive = true;
-
-                    if (VUE.winnerVoting) {
-                        VUE.aiBrokeTie = true;
-                        VUE.winnerVoting = false;
-                        VUE.winnerVoted = true;
-                    }
-
-                    VUE.newGame();
-                }
-
-                this.gameConnection.client.setTerms = function (terms) {
-                    VUE.lobbyTerms = terms;
-                }
-
-                this.gameConnection.client.votedTerm = function (term, voteCount) {
-                    VUE.lobbyTerms[term] = voteCount;
-                }
-
-                $.connection.hub.start();
-            }
-        });
-
-        class Draw {
-            constructor() {
-                this.c = document.getElementById('canvas');
-                this.ctx = this.c.getContext('2d');
-
-                this.mouseDown = false;
-                this.mouseX = 0;
-                this.mouseY = 0;
-
-                this.tempHistory = [];
-
-                this.setSize();
-
-                this.listen();
-
-                this.redraw();
-            }
-
-            listen() {
-                this.c.addEventListener('mousedown', (e) => {
-                    this.mouseDown = true;
-                    this.mouseX = e.offsetX;
-                    this.mouseY = e.offsetY;
-                    this.setDummyPoint();
-                });
-
-                this.c.addEventListener('mouseup', () => {
-                    if (this.mouseDown) {
-                        this.setDummyPoint();
-                    }
-                    this.mouseDown = false;
-                });
-
-                this.c.addEventListener('mouseleave', () => {
-                    if (this.mouseDown) {
-                        this.setDummyPoint();
-                    }
-                    this.mouseDown = false;
-                });
-
-                this.c.addEventListener('mousemove', (e) => {
-                    this.moveMouse(e);
-
-                    if (this.mouseDown) {
-                        this.mouseX = this.mouseX;
-                        this.mouseY = this.mouseY;
-
-                        this.mouseX = e.offsetX;
-                        this.mouseY = e.offsetY;
-
-                        var item = {
-                            isDummy: false,
-                            x: this.mouseX,
-                            y: this.mouseY,
-                            c: VUE.color,
-                            r: VUE.size
-                        };
-
-                        VUE.history.push(item);
-                        this.draw(item, VUE.history.length);
-                    }
-                });
-
-                window.addEventListener('resize', () => {
-                    this.setSize();
-                    this.redraw();
-                });
-            }
-
-            setSize() {
-                this.c.width = window.innerWidth;
-                this.c.height = window.innerHeight - 60;
-            }
-
-            moveMouse(e) {
-                let x = e.offsetX;
-                let y = e.offsetY;
-
-                var cursor = document.getElementById('cursor');
-
-                cursor.style.transform = `translate(${x - 10}px, ${y - 10}px)`;
-            }
-
-            getDummyItem() {
-                var lastPoint = VUE.history[VUE.history.length - 1];
-
-                var x = 0;
-                var y = 0;
-
-                if (lastPoint != null) {
-                    x = lastPoint.x;
-                    y = lastPoint.y;
-                }
-
-                return {
-                    isDummy: true,
-                    x: x,
-                    y: y,
-                    c: null,
-                    r: null
-                };
-            }
-
-            setDummyPoint() {
-                var item = this.getDummyItem();
-                VUE.history.push(item);
-                this.draw(item, VUE.history.length);
-            }
-
-            redraw() {
-                this.ctx.clearRect(0, 0, this.c.width, this.c.height);
-                this.drawBgDots();
-
-                if (!VUE.history.length) {
-                    return true;
-                }
-
-                VUE.history.forEach((item, i) => {
-                    this.draw(item, i);
-                });
-            }
-
-            drawBgDots() {
-                var gridSize = 50;
-                this.ctx.fillStyle = 'rgba(0, 0, 0, .2)';
-
-                for (var i = 0; i * gridSize < this.c.width; i++) {
-                    for (var j = 0; j * gridSize < this.c.height; j++) {
-                        if (i > 0 && j > 0) {
-                            this.ctx.beginPath();
-                            this.ctx.rect(i * gridSize, j * gridSize, 2, 2);
-                            this.ctx.fill();
-                            this.ctx.closePath();
-                        }
-                    }
-                }
-            }
-
-            draw(item, i) {
-                this.ctx.lineCap = 'round';
-                this.ctx.lineJoin = "round";
-
-                var prevItem = VUE.history[i - 2];
-
-                if (i < 2) {
-                    return false;
-                }
-
-                if (!item.isDummy && !VUE.history[i - 1].isDummy && !prevItem.isDummy) {
-                    this.ctx.strokeStyle = item.c;
-                    this.ctx.lineWidth = item.r;
-
-                    this.ctx.beginPath();
-                    this.ctx.moveTo(prevItem.x, prevItem.y);
-                    this.ctx.lineTo(item.x, item.y);
-                    this.ctx.stroke();
-                    this.ctx.closePath();
-                } else if (!item.isDummy) {
-                    this.ctx.strokeStyle = item.c;
-                    this.ctx.lineWidth = item.r;
-
-                    this.ctx.beginPath();
-                    this.ctx.moveTo(item.x, item.y);
-                    this.ctx.lineTo(item.x, item.y);
-                    this.ctx.stroke();
-                    this.ctx.closePath();
-                }
-            }
-        }
-
-        DRAW = new Draw();
-
-    });
-</script>
-
-<!-- /ko -->
+﻿<div id="app">
+    <div id="PlayerID" class="hidden">@ViewBag.PlayerID</div>
+    <div id="CoreCarousel" class="carousel carousel-fade">
+        <div class="carousel-inner">
+            <div id="StartScreen" :class="{'carousel-item': true, active: startActive}">
+                <div class="container-fluid" style="height:100vh">
+                    <div class="row align-items-center" style="height:100vh">
+                        <div class="col text-center">
+                            <div class="row">
+                                <div class="col text-center">
+                                    <h1>Doodle Bash</h1>
+                                    <h3>Compete with your friends for the best doodle</h3>
+                                    <br /><br />
+                                </div>
+                            </div>
+                            <div class="row justify-content-center">
+                                <div class="col-lg-3">
+                                    <input class="form-control form-control-lg" v-model="playerName" type="text" placeholder="Name">
+                                    <br />
+                                </div>
+                            </div>
+                            <div class="row">
+                                <div class="col">
+                                    <button type="button" v-on:click="start" class="btn btn-lg btn-outline-secondary">START GAME</button>
+                                    <br />
+                                </div>
+                            </div>
+                        </div>
+                    </div>
+                </div>
+            </div>
+            <div id="LobbyScreen" :class="{'carousel-item': true, active: lobbyActive}">
+                <div class="container-fluid" style="height:100vh">
+                    <div class="row align-items-center">
+                        <div class="col text-center">
+                            <h1>Doodle Dash Lobby</h1>
+                        </div>
+                    </div>
+                    <div class="row align-items-center">
+                        <div class="col text-center">
+                            <h2>Waiting for players...</h2>
+                        </div>
+
+                    </div>
+                    <div class="row">
+                        <div class="col-lg-5 text-center">
+                            <div class="row align-items-center">
+                                <div class="col text-center">
+                                    <h2>Players</h2>
+                                </div>
+                            </div>
+                            <div class="row align-items-center">
+                                <div class="col text-center">
+                                    <ul class="list-group align-items-center text-center">
+                                        <li class="li-element list-group-item" id="Players" v-for="player in lobbyPlayers">
+                                            <h3 class="h3-override">{{player}}</h3>
+                                        </li>
+                                    </ul>
+                                </div>
+                            </div>
+                        </div>
+                        <div class="col-lg-7 text-center">
+                            <div class="row align-items-center">
+                                <div class="col text-center">
+                                    <h2>Click to Vote!</h2>
+                                </div>
+                            </div>
+                            <div class="row align-items-center">
+                                <div class="col text-center border-left">
+                                    <ul class="list-group align-items-center">
+                                        <li id="Terms" v-for="term in lobbyTermsList" :key="term.term" class="li-element list-group-item d-flex justify-content-between align-items-center btn btn-outline-secondary" type="button" v-on:click="voteTerm(term.term)" :class="{disabled: showVoteButtons }">
+                                            <h3 class="h3-override">{{term.term}}</h3>
+                                            <span class="badge badge-primary badge-pill">{{term.votes}}</span>
+                                        </li>
+
+                                    </ul>
+                                </div>
+                            </div>
+
+                        </div>
+                    </div>
+                </div>
+            </div>
+            <div id="GameScreen" :class="{'carousel-item': true, active: gameActive}">
+                <div class="container-fluid" style="height:100vh">
+                    <div class="row align-items-center" style="height:100vh">
+                        <div class="col text-center">
+                            <div class="row">
+                                <div class="col text-center">
+                                    <h1>{{gameCountDown}}</h1>
+                                    <h1>{{term}}</h1>
+                                </div>
+                            </div>
+                            <div class="row">
+                                <div class="col text-center" style="top: -30px;padding-right: 0;padding-left: 0;">
+                                    <div class="canvas-wrapper">
+                                        <canvas id="canvas"></canvas>
+                                        <div class="cursor" id="cursor"></div>
+                                        <div class="controls">
+                                            <div class="btn-row">
+                                                <button type="button"
+                                                        v-on:click="removeAllHistory"
+                                                        v-bind:class="{ disabled: !history.length }" title="Clear all">
+                                                    <i class="fas fa-trash"></i>
+                                                </button>
+                                            </div>
+
+                                            <div class="btn-row">
+                                                <button title="Pick a brush size"
+                                                        v-on:click="popups.showSize = !popups.showSize"
+                                                        v-bind:class="{ active: popups.showSize }">
+                                                    <i class="fas fa-circle"></i>
+                                                    <span class="size-icon">
+                                                        {{ size }}
+                                                    </span>
+                                                </button>
+
+                                                <div class="popup shadow-lg" v-if="popups.showSize">
+                                                    <div class="popup-title">
+                                                        Brush size
+                                                    </div>
+                                                    <label v-for="sizeItem in sizes" class="size-item">
+                                                        <input type="radio" name="size" v-model="size" v-bind:value="sizeItem">
+                                                        <span class="size"
+                                                              v-bind:style="{width: sizeItem + 'px', height: sizeItem + 'px'}"></span>
+                                                    </label>
+                                                </div>
+                                            </div>
+
+                                            <div class="btn-row">
+                                                <button title="Pick a color"
+                                                        v-on:click="popups.showColor = !popups.showColor"
+                                                        v-bind:class="{ active: popups.showColor }">
+                                                    <i class="fas fa-palette"></i>
+                                                    <span class="color-icon"
+                                                          v-bind:style="{backgroundColor: color}">
+                                                    </span>
+                                                </button>
+
+                                                <div class="popup shadow-lg" v-if="popups.showColor">
+                                                    <div class="popup-title">
+                                                        Brush color
+                                                    </div>
+                                                    <label v-for="colorItem in colors" class="color-item">
+                                                        <input type="radio"
+                                                               name="color"
+                                                               v-model="color"
+                                                               v-bind:value="colorItem">
+                                                        <span v-bind:class="'color color-' + colorItem"
+                                                              v-bind:style="{backgroundColor: colorItem}"></span>
+                                                    </label>
+                                                </div>
+                                            </div>
+                                        </div>
+                                    </div>
+                                </div>
+                            </div>
+                        </div>
+                    </div>
+                </div>
+            </div>
+            <div id="JudgementScreen" :class="{'carousel-item': true, active: judgeActive}">
+                <div class="container-fluid" style="height:100vh">
+                    <div class="row align-items-center" style="height:100vh">
+                        <div class="col text-center">
+                            <div class="row">
+                                <div class="col text-center">
+                                    <h3>Choose your Judge:</h3>
+                                    <br /><br />
+                                </div>
+                            </div>
+                            <div class="row">
+                                <div class="col-lg-3">
+                                    <button type="button" v-on:click="aiJudgement" class="btn btn-lg btn-outline-secondary">AI</button>
+                                    <br />
+                                </div>
+                            </div>
+                            <div class="row">
+                                <div class="col-lg-3">
+                                    <button type="button" v-on:click="peerJudgement" class="btn btn-lg btn-outline-secondary">Peers</button>
+                                    <br />
+                                </div>
+                            </div>
+                            <div class="row">
+                                <div class="col text-center">
+                                    Time Remaining: {{judgementCountDown}}
+                                </div>
+                            </div>
+                        </div>
+                    </div>
+                </div>
+            </div>
+            <div id="WinningScreen" :class="{'carousel-item': true, active: winActive}">
+                <div class="container-fluid" style="height:100vh">
+                    <div class="row align-items-center" style="height:100vh">
+                        <div class="col text-center">
+                            <div class="row justify-content-center mb-5">
+                                <h1 v-if="!winnerVoting && !winnerVoted">The AI Has Chosen The WINNER!</h1>
+                                <h1 v-if="winnerVoting">Click On Your Favorite Two Drawings:</h1>
+                                <h1 v-if="winnerVoted && !aiBrokeTie">A WINNER Has Been Chosen!</h1>
+                                <h1 v-if="aiBrokeTie">The AI Has Broken A Tie!</h1>
+                            </div>
+                            <div class="row justify-content-center">
+                                <div class="col text-center">
+
+                                    <div id="FinishedPlayers" class="card-deck justify-content-center">
+                                        <div class="card shadow" :class="{winner: player.Name == winner.Name, animated: player.Name == winner.Name, slow: player.Name == winner.Name, tada: player.Name == winner.Name, 'disabled': player.Name == playerName, 'bg-success': player.Votes == 2 && !winnerVoted, 'bg-warning': player.Votes == 1 && !winnerVoted}" v-for="player in finishedPlayers" v-on:click="votePlayer(player)" style="max-width: 40rem;">
+                                            <img :src="player.ImagePath" class="card-img-top">
+                                            <div class="card-body">
+                                                <h2 class="card-title">{{player.Name}}</h2>
+                                                <p class="card-text" v-if="winnerVoted">Votes: {{player.Votes}}</p>
+                                                <div class="row justify-content-center align-items-center card-text" v-if="(!winnerVoting && !winnerVoted ) || aiBrokeTie ">
+                                                    <div class="col-lg-3">
+                                                        Match:
+                                                    </div>
+                                                    <div class="col-lg-9">
+                                                        <div class="progress mb-0">
+                                                            <div class="progress-bar" role="progressbar" :style="{width: player.PercentageMatch + '%'}">
+                                                                {{player.PercentageMatch}}%
+                                                            </div>
+                                                        </div>
+                                                    </div>
+                                                </div>
+                                            </div>
+                                        </div>
+                                    </div>
+                                </div>
+                            </div>
+                            <div class="row">
+                                <div class="col text-center mt-4" v-if="winnerVoting">
+                                    <h3>Time Remaining: <strong class="h2" :class="votingCountDownStyle">{{votingCountDown}}</strong></h3>
+                                </div>
+                            </div>
+                        </div>
+                    </div>
+                </div>
+            </div>
+        </div>
+    </div>
+</div>
+
+<!--Add script to update the page and send messages.-->
+<script type="text/javascript">
+
+    var VUE;
+    var DRAW;
+
+    $(function () {
+        VUE = new Vue({
+            el: '#app',
+            data: {
+                gameConnection: $.connection.gameHub,
+                coreCarousel: $('#CoreCarousel').carousel({
+                    interval: false,
+                }),
+                playerID: $("#PlayerID").text(),
+                playerName: "",
+                term: "",
+                startActive: true,
+                lobbyActive: false,
+                gameActive: false,
+                winActive: false,
+                judgeActive: false,
+                lobbyPlayers: [],
+                lobbyTerms: [],
+                termVotes: 2,
+                judgementVotes: 1,
+                playerVotes: 2,
+                lobbyCountDown: 30,
+                gameCountDown: 30,
+                judgementCountDown: 10,
+                votingCountDown: 15,
+                finishedPlayers: [],
+                winnerVoting: false,
+                winnerVoted: false,
+                aiBrokeTie: false,
+                winner: { Name: "" },
+
+                history: [],
+                color: '#13c5f7',
+                popups: {
+                    showColor: false,
+                    showSize: false,
+                },
+                size: 12,
+                colors: [
+                    '#d4f713',
+                    '#13f7ab',
+                    '#13f3f7',
+                    '#13c5f7',
+                    '#138cf7',
+                    '#1353f7',
+                    '#2d13f7',
+                    '#7513f7',
+                    '#a713f7',
+                    '#d413f7',
+                    '#f713e0',
+                    '#f71397',
+                    '#f7135b',
+                    '#f71313',
+                    '#f76213',
+                    '#f79413',
+                    '#f7e013'],
+                sizes: [6, 12, 24, 48],
+                weights: [2, 4, 6]
+
+            },
+
+            watch: {
+                size: function () {
+                    this.popups.showSize = !this.popups.showSize;
+                },
+                color: function () {
+                    this.popups.showColor = !this.popups.showColor;
+                },
+            },
+
+            computed: {
+                lobbyTermsList: function () {
+                    var keys = Object.keys(this.lobbyTerms);
+                    var terms = [];
+
+                    keys.forEach(function (term) {
+                        terms.push(
+                            {
+                                term: term,
+                                votes: VUE.lobbyTerms[term]
+                            }
+                        )
+                    });
+
+                    //return _.orderBy(terms, 'votes', 'desc');
+                    return terms;
+                },
+                showVoteButtons: function () {
+                    return this.termVotes == 0;
+                },
+                votingCountDownStyle: function () {
+                    return {
+                        'text-danger': this.votingCountDown < 4,
+                        'text-warning': this.votingCountDown < 5
+                    }
+                }
+            },
+
+            methods: {
+                start: function () {
+                    if (this.playerName != "") {
+                        this.gameConnection.server.addPlayerToLobby(this.playerID, this.playerName);
+                        this.startActive = false;
+                        this.lobbyActive = true;
+                    }
+                    else {
+                        alert("Empty Name");
+                    }
+                },
+                voteTerm: function (term) {
+                    if (this.termVotes > 0) {
+                        this.termVotes--;
+                        this.gameConnection.server.voteTerm(this.playerID, term);
+                    }
+                },
+                startLobbyTimer: function () {
+                    if (this.lobbyCountDown > 0) {
+                        this.lobbyCountDown--;
+                        setTimeout(this.startLobbyTimer, 1000);
+                    }
+                },
+                startGameTimer: function () {
+                    if (this.gameCountDown > 0) {
+                        this.gameCountDown--;
+                        setTimeout(this.startGameTimer, 1000);
+                    }
+                },
+                startJudgementTimer: function () {
+                    if (this.judgementCountDown > 0) {
+                        this.judgementCountDown--;
+                        setTimeout(this.startJudgementTimer, 1000);
+                    }
+                },
+                startVotingTimer: function () {
+                    if (this.votingCountDown > 0) {
+                        this.votingCountDown--;
+                        setTimeout(this.startVotingTimer, 1000);
+                    }
+                },
+                removeAllHistory: () => {
+                    VUE.history = [];
+                    draw.redraw();
+                },
+                aiJudgement: function () {
+                    if (this.judgementVotes > 0) {
+                        this.judgementVotes--;
+                        this.gameConnection.server.voteAIJudgement(this.playerID);
+                    }
+                },
+                peerJudgement: function () {
+                    if (this.judgementVotes > 0) {
+                        this.judgementVotes--;
+                        this.gameConnection.server.votePeerJudgement(this.playerID);
+                    }
+                },
+                votePlayer: function (player) {
+                    if (this.playerVotes > 0 && this.winnerVoting) {
+                        player.Votes = this.playerVotes;
+                        this.playerVotes--;
+                        this.gameConnection.server.votePlayer(this.playerID, player.Name);
+                    }
+                },
+                newGame: function () {
+                    setTimeout(function () {
+                        $.confirm({
+                            title: 'Play Again',
+                            icon: 'fa fa-question',
+                            type: 'blue',
+                            content: 'How about another go?',
+                            buttons: {
+                                again: {
+                                    text: 'Play Again',
+                                    btnClass: 'btn-blue',
+                                    keys: ['enter', 'shift'],
+                                    action: function () {
+                                        VUE.resetGame();
+
+                                        VUE.gameConnection.server.addPlayerToLobby(VUE.playerID, VUE.playerName);
+                                        VUE.startActive = false;
+                                        VUE.lobbyActive = true;
+                                    }
+                                },
+                                quit: {
+                                    text: 'Quit',
+                                    btnClass: 'btn-red',
+                                    action: function () {
+                                        location.reload();
+                                    }
+                                }
+                            }
+                        });
+                    }, 5000);
+                },
+                resetGame: function () {
+                    VUE.playerName = "";
+                    VUE.term = "";
+                    VUE.startActive = true;
+                    VUE.lobbyActive = false;
+                    VUE.gameActive = false;
+                    VUE.winActive = false;
+                    VUE.judgeActive = false;
+                    VUE.lobbyPlayers = [];
+                    VUE.lobbyTerms = [];
+                    VUE.termVotes = 2;
+                    VUE.judgementVotes = 1;
+                    VUE.playerVotes = 2;
+                    VUE.lobbyCountDown = 30;
+                    VUE.gameCountDown = 30;
+                    VUE.judgementCountDown = 10;
+                    VUE.votingCountDown = 15;
+                    VUE.finishedPlayers = [];
+                    VUE.winnerVoting = false;
+                    VUE.winnerVoted = false;
+                    VUE.aiBrokeTie = false;
+                    VUE.winner = { Name: "" };
+                    VUE.history = [];
+                    VUE.color = '#13c5f7';
+                    VUE.popups = {
+                        showColor: false,
+                        showSize: false
+                    };
+                    VUE.size = 12;
+                }
+            },
+
+            mounted: function () {
+
+                this.gameConnection.client.playerAddedToLobby = function (names) {
+                    VUE.lobbyPlayers = names;
+
+                    if (names.length == 2) {
+                        VUE.startLobbyTimer();
+                    }
+                    else if (names.length == 3) {
+                        VUE.lobbyCountDown = 30;
+                    }
+                    else if (names.length == 4) {
+                        VUE.lobbyCountDown = 10;
+                    }
+                }
+
+                this.gameConnection.client.startGame = function (term) {
+
+                    VUE.term = term;
+
+                    VUE.lobbyActive = false;
+                    VUE.gameActive = true;
+
+                    VUE.startGameTimer();
+                }
+
+                this.gameConnection.client.endGame = function () {
+
+                    $.ajax({
+                        type: "POST",
+                        url: "Home/SetImage",
+                        data: JSON.stringify({
+                            Image: DRAW.c.toDataURL('image/png').replace(/^data:image\/(png|jpeg);base64,/, ''),
+                            PlayerID: VUE.playerID
+                        }),
+                        contentType: "application/json; charset=utf-8",
+                        dataType: "json"
+                    });
+                }
+
+                this.gameConnection.client.chooseJudgement = function () {
+                    VUE.gameActive = false;
+                    VUE.judgeActive = true;
+                    VUE.startJudgementTimer();
+                }
+
+                this.gameConnection.client.voteOnWinner = function (players) {
+                    VUE.finishedPlayers = players;
+                    VUE.judgeActive = false;
+                    VUE.winActive = true;
+                    VUE.winnerVoting = true;
+                    VUE.startVotingTimer();
+                }
+
+                this.gameConnection.client.displayWinner = function (winner, players) {
+                    VUE.winner = winner;
+                    VUE.finishedPlayers = players;
+                    VUE.winnerVoting = false;
+                    VUE.winnerVoted = true;
+
+                    VUE.newGame();
+                }
+
+                this.gameConnection.client.displayAIWinner = function (winner, players) {
+                    VUE.finishedPlayers = players;
+                    VUE.winner = winner;
+                    VUE.gameActive = false;
+                    VUE.judgeActive = false;
+                    VUE.winActive = true;
+
+                    if (VUE.winnerVoting) {
+                        VUE.aiBrokeTie = true;
+                        VUE.winnerVoting = false;
+                        VUE.winnerVoted = true;
+                    }
+
+                    VUE.newGame();
+                }
+
+                this.gameConnection.client.setTerms = function (terms) {
+                    VUE.lobbyTerms = terms;
+                }
+
+                this.gameConnection.client.votedTerm = function (term, voteCount) {
+                    VUE.lobbyTerms[term] = voteCount;
+                }
+
+                $.connection.hub.start();
+            }
+        });
+
+        class Draw {
+            constructor() {
+                this.c = document.getElementById('canvas');
+                this.ctx = this.c.getContext('2d');
+
+                this.mouseDown = false;
+                this.mouseX = 0;
+                this.mouseY = 0;
+
+                this.tempHistory = [];
+
+                this.setSize();
+
+                this.listen();
+
+                this.redraw();
+            }
+
+            listen() {
+                this.c.addEventListener('mousedown', (e) => {
+                    this.mouseDown = true;
+                    this.mouseX = e.offsetX;
+                    this.mouseY = e.offsetY;
+                    this.setDummyPoint();
+                });
+
+                this.c.addEventListener('mouseup', () => {
+                    if (this.mouseDown) {
+                        this.setDummyPoint();
+                    }
+                    this.mouseDown = false;
+                });
+
+                this.c.addEventListener('mouseleave', () => {
+                    if (this.mouseDown) {
+                        this.setDummyPoint();
+                    }
+                    this.mouseDown = false;
+                });
+
+                this.c.addEventListener('mousemove', (e) => {
+                    this.moveMouse(e);
+
+                    if (this.mouseDown) {
+                        this.mouseX = this.mouseX;
+                        this.mouseY = this.mouseY;
+
+                        this.mouseX = e.offsetX;
+                        this.mouseY = e.offsetY;
+
+                        var item = {
+                            isDummy: false,
+                            x: this.mouseX,
+                            y: this.mouseY,
+                            c: VUE.color,
+                            r: VUE.size
+                        };
+
+                        VUE.history.push(item);
+                        this.draw(item, VUE.history.length);
+                    }
+                });
+
+                window.addEventListener('resize', () => {
+                    this.setSize();
+                    this.redraw();
+                });
+            }
+
+            setSize() {
+                this.c.width = window.innerWidth;
+                this.c.height = window.innerHeight - 60;
+            }
+
+            moveMouse(e) {
+                let x = e.offsetX;
+                let y = e.offsetY;
+
+                var cursor = document.getElementById('cursor');
+
+                cursor.style.transform = `translate(${x - 10}px, ${y - 10}px)`;
+            }
+
+            getDummyItem() {
+                var lastPoint = VUE.history[VUE.history.length - 1];
+
+                var x = 0;
+                var y = 0;
+
+                if (lastPoint != null) {
+                    x = lastPoint.x;
+                    y = lastPoint.y;
+                }
+
+                return {
+                    isDummy: true,
+                    x: x,
+                    y: y,
+                    c: null,
+                    r: null
+                };
+            }
+
+            setDummyPoint() {
+                var item = this.getDummyItem();
+                VUE.history.push(item);
+                this.draw(item, VUE.history.length);
+            }
+
+            redraw() {
+                this.ctx.clearRect(0, 0, this.c.width, this.c.height);
+                this.drawBgDots();
+
+                if (!VUE.history.length) {
+                    return true;
+                }
+
+                VUE.history.forEach((item, i) => {
+                    this.draw(item, i);
+                });
+            }
+
+            drawBgDots() {
+                var gridSize = 50;
+                this.ctx.fillStyle = 'rgba(0, 0, 0, .2)';
+
+                for (var i = 0; i * gridSize < this.c.width; i++) {
+                    for (var j = 0; j * gridSize < this.c.height; j++) {
+                        if (i > 0 && j > 0) {
+                            this.ctx.beginPath();
+                            this.ctx.rect(i * gridSize, j * gridSize, 2, 2);
+                            this.ctx.fill();
+                            this.ctx.closePath();
+                        }
+                    }
+                }
+            }
+
+            draw(item, i) {
+                this.ctx.lineCap = 'round';
+                this.ctx.lineJoin = "round";
+
+                var prevItem = VUE.history[i - 2];
+
+                if (i < 2) {
+                    return false;
+                }
+
+                if (!item.isDummy && !VUE.history[i - 1].isDummy && !prevItem.isDummy) {
+                    this.ctx.strokeStyle = item.c;
+                    this.ctx.lineWidth = item.r;
+
+                    this.ctx.beginPath();
+                    this.ctx.moveTo(prevItem.x, prevItem.y);
+                    this.ctx.lineTo(item.x, item.y);
+                    this.ctx.stroke();
+                    this.ctx.closePath();
+                } else if (!item.isDummy) {
+                    this.ctx.strokeStyle = item.c;
+                    this.ctx.lineWidth = item.r;
+
+                    this.ctx.beginPath();
+                    this.ctx.moveTo(item.x, item.y);
+                    this.ctx.lineTo(item.x, item.y);
+                    this.ctx.stroke();
+                    this.ctx.closePath();
+                }
+            }
+        }
+
+        DRAW = new Draw();
+
+    });
+</script>
+
+<!-- /ko -->