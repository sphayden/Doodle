﻿.flip-list-move {
    transition: transform 1s;
}
<<<<<<< HEAD

=======
>>>>>>> eb802318
.li-element {
    height: 40px;
    width: 80%;
    margin: 4px;
<<<<<<< HEAD
    padding: 5px;
}

.h3-override {
    margin: 2px;
    font-size: 24px;
}

=======
    padding:5px;
}
.h3-override {

    margin:2px;
    font-size:24px;
}
>>>>>>> eb802318
<|MERGE_RESOLUTION|>--- conflicted
+++ resolved
@@ -1,29 +1,14 @@
-﻿.flip-list-move {
-    transition: transform 1s;
-}
-<<<<<<< HEAD
-
-=======
->>>>>>> eb802318
-.li-element {
-    height: 40px;
-    width: 80%;
-    margin: 4px;
-<<<<<<< HEAD
-    padding: 5px;
-}
-
-.h3-override {
-    margin: 2px;
-    font-size: 24px;
-}
-
-=======
-    padding:5px;
-}
-.h3-override {
-
-    margin:2px;
-    font-size:24px;
-}
->>>>>>> eb802318
+﻿.flip-list-move {
+    transition: transform 1s;
+}
+.li-element {
+    height: 40px;
+    width: 80%;
+    margin: 4px;
+    padding:5px;
+}
+.h3-override {
+
+    margin:2px;
+    font-size:24px;
+}